package repo

import (
	"context"
	"encoding/json"
	"fmt"
	"strings"

	"github.com/pkg/errors"

	commonv1 "github.com/krateoplatformops/provider-runtime/apis/common/v1"
	"k8s.io/client-go/tools/record"

	"sigs.k8s.io/controller-runtime/pkg/client"

	"github.com/krateoplatformops/provider-runtime/pkg/logging"
	"github.com/krateoplatformops/provider-runtime/pkg/meta"

	"github.com/krateoplatformops/provider-runtime/pkg/reconciler"
	"github.com/krateoplatformops/provider-runtime/pkg/resource"

	repov1alpha1 "github.com/krateoplatformops/git-provider/apis/repo/v1alpha1"
	"github.com/krateoplatformops/git-provider/internal/clients/git"
	"github.com/krateoplatformops/git-provider/internal/ptr"

	corev1 "k8s.io/api/core/v1"
)

const (
	errNotRepo                         = "managed resource is not a repo custom resource"
	errUnableToLoadConfigMapWithValues = "unable to load configmap with template values"
	errConfigMapValuesNotReadyYet      = "configmap values not ready yet"
)

// An ExternalClient observes, then either creates, updates, or deletes an
// external resource to ensure it reflects the managed resource's desired state.
type external struct {
	kube client.Client
	log  logging.Logger
	cfg  *externalClientOpts
	rec  record.EventRecorder
}

func (e *external) Observe(ctx context.Context, mg resource.Managed) (reconciler.ExternalObservation, error) {
	cr, ok := mg.(*repov1alpha1.Repo)
	if !ok {
		return reconciler.ExternalObservation{}, errors.New(errNotRepo)
	}

	if cr.GetCondition(commonv1.TypeReady).Reason == commonv1.ReasonDeleting {
		return reconciler.ExternalObservation{
			ResourceExists:   false,
			ResourceUpToDate: true,
		}, nil
	}

	if !cr.DeletionTimestamp.IsZero() && cr.GetCondition(commonv1.TypeSynced).Reason == commonv1.ReasonReconcileError {
		if !meta.IsActionAllowed(cr, meta.ActionDelete) {
			e.log.Debug("External resource should not be deleted by provider, skip deleting.")
		} else {
			return reconciler.ExternalObservation{
				ResourceExists:   false,
				ResourceUpToDate: true,
			}, nil
		}
	}

	if !ptr.BoolFromPtr(cr.Spec.EnableUpdate) && cr.Status.TargetCommitId != nil && cr.Status.OriginCommitId != nil && cr.Status.TargetBranch != nil && cr.Status.OriginBranch != nil {
		e.log.Debug("External resource should not be observed by provider, skip observing. EnableUpdate is false.", "name", cr.Name)
		cr.Status.SetConditions(commonv1.Available())
		return reconciler.ExternalObservation{
			ResourceExists:   true,
			ResourceUpToDate: true,
		}, e.kube.Status().Update(ctx, cr)
	}

	if cr.Status.TargetCommitId != nil {
		meta.SetExternalName(cr, ptr.StringFromPtr(cr.Status.TargetCommitId))
	}

	if meta.GetExternalName(cr) == "" {
		return reconciler.ExternalObservation{
			ResourceExists:   false,
			ResourceUpToDate: true,
		}, nil
	}
	latestCommit, err := git.GetLatestCommitRemote(git.ListOptions{
		URL:        cr.Spec.FromRepo.Url,
		Auth:       e.cfg.FromRepoCreds,
		Insecure:   e.cfg.Insecure,
		Branch:     *cr.Spec.FromRepo.Branch,
		GitCookies: e.cfg.FromRepoCookieFile,
	})

	if err != nil {
		e.log.Debug("Unable to get latest commit from origin remote repository", "msg", err.Error())
		return reconciler.ExternalObservation{}, err
	}

	isTargetRepoSynced, err := git.IsInGitCommitHistory(git.ListOptions{
		URL:        cr.Spec.ToRepo.Url,
		Auth:       e.cfg.ToRepoCreds,
		Insecure:   e.cfg.Insecure,
		Branch:     *cr.Spec.ToRepo.Branch,
		GitCookies: e.cfg.ToRepoCookieFile,
	}, ptr.StringFromPtr(cr.Status.TargetCommitId))
	if err != nil {
		e.log.Debug("Unable to check if target repo is synced", "msg", err.Error())
		return reconciler.ExternalObservation{}, err
	}

	if ptr.StringFromPtr(latestCommit) != ptr.StringFromPtr(cr.Status.OriginCommitId) {
		e.log.Debug("Origin commit not found in origin remote repository", "commitId", cr.Status.OriginCommitId, "branch", cr.Status.OriginBranch)
		return reconciler.ExternalObservation{
			ResourceExists:   true,
			ResourceUpToDate: false,
		}, nil
	}

	if !isTargetRepoSynced {
		e.log.Debug("Target commit not found in target remote repository", "commitId", cr.Status.TargetCommitId, "branch", cr.Status.TargetBranch)
		return reconciler.ExternalObservation{
			ResourceExists:   true,
			ResourceUpToDate: false,
		}, nil
	}

	cr.Status.SetConditions(commonv1.Available())

	// err = e.kube.Status().Update(context.TODO(), cr)
	// if err != nil {
	// 	return reconciler.ExternalObservation{}, fmt.Errorf("unable to update status: %w", err)
	// }
	return reconciler.ExternalObservation{
		ResourceExists:   true,
		ResourceUpToDate: true,
	}, nil
}

func (e *external) Create(ctx context.Context, mg resource.Managed) error {
	cr, ok := mg.(*repov1alpha1.Repo)
	if !ok {
		return errors.New(errNotRepo)
	}
	if !meta.IsActionAllowed(cr, meta.ActionCreate) {
		e.log.Debug("External resource should not be created by provider, skip creating.")
		return nil
	}
	cr.Status.SetConditions(commonv1.Creating())
	return e.SyncRepos(ctx, cr, "first commit")
}

func (e *external) Update(ctx context.Context, mg resource.Managed) error {
	cr, ok := mg.(*repov1alpha1.Repo)
	if !ok {
		return errors.New(errNotRepo)
	}

	if !ptr.BoolFromPtr(cr.Spec.EnableUpdate) {
		e.log.Debug("External resource should not be updated by provider, skip updating.")
		return nil
	}
	if !meta.IsActionAllowed(cr, meta.ActionUpdate) {
		e.log.Debug("External resource should not be updated by provider, skip updating.")
		return nil
	}
	cr.Status.SetConditions(commonv1.Creating())
	return e.SyncRepos(ctx, cr, "updated target repo with origin repo")
}

func (e *external) Delete(ctx context.Context, mg resource.Managed) error {
	cr, ok := mg.(*repov1alpha1.Repo)
	if !ok {
		return errors.New(errNotRepo)
	}
	if !meta.IsActionAllowed(cr, meta.ActionDelete) {
		e.log.Debug("External resource should not be deleted by provider, skip deleting.")
		return nil
	}

	e.log.Info("Deleting resource", "name", cr.Name)

	cr.Status.SetConditions(commonv1.Deleting())

	return nil // noop
}

func (e *external) loadValuesFromConfigMap(ctx context.Context, ref *commonv1.ConfigMapKeySelector) (map[string]interface{}, error) {
	var res map[string]interface{}

	js, err := resource.GetConfigMapValue(ctx, e.kube, ref)
	if err != nil {
		e.log.Debug(err.Error(), "name", ref.Name, "key", ref.Key, "namespace", ref.Namespace)
		return nil, err
	}

	js = strings.TrimPrefix(js, "'")
	js = strings.TrimSuffix(js, "'")

	err = json.Unmarshal([]byte(js), &res)
	if err != nil {
		e.log.Debug(err.Error(), "json", js)
		return nil, err
	}

	return res, nil
}

func (e *external) SyncRepos(ctx context.Context, cr *repov1alpha1.Repo, commitMessage string) error {

	spec := cr.Spec.DeepCopy()

	// fmt.Println("ToRepoCookieFile", string(e.cfg.ToRepoCookieFile))

	toRepo, err := git.Clone(git.CloneOptions{
		URL:                     spec.ToRepo.Url,
		Auth:                    e.cfg.ToRepoCreds,
		Insecure:                e.cfg.Insecure,
		UnsupportedCapabilities: e.cfg.UnsupportedCapabilities,
		Branch:                  ptr.StringFromPtr(spec.ToRepo.Branch),
		AlternativeBranch:       cr.Spec.ToRepo.CloneFromBranch,
		GitCookies:              e.cfg.ToRepoCookieFile,
	})
	if err != nil {
		return errors.Wrapf(err, "cloning toRepo: %s", spec.ToRepo.Url)
	}
	e.log.Debug("Target repo cloned", "url", spec.ToRepo.Url)
	e.rec.Eventf(cr, corev1.EventTypeNormal, "TargetRepoCloned",
		"Successfully cloned target repo: %s", spec.ToRepo.Url)
	e.log.Debug(fmt.Sprintf("Target repo on branch %s", toRepo.CurrentBranch()))

	fromRepo, err := git.Clone(git.CloneOptions{
		URL:                     spec.FromRepo.Url,
		Auth:                    e.cfg.FromRepoCreds,
		Insecure:                e.cfg.Insecure,
		UnsupportedCapabilities: e.cfg.UnsupportedCapabilities,
		Branch:                  ptr.StringFromPtr(spec.FromRepo.Branch),
		GitCookies:              e.cfg.FromRepoCookieFile,
	})
	if err != nil {
		return err
	}
	e.log.Debug("Origin repo cloned", "url", spec.FromRepo.Url)
	e.rec.Eventf(cr, corev1.EventTypeNormal, "OriginRepoCloned",
		"Successfully cloned origin repo: %s", spec.FromRepo.Url)
	e.log.Debug(fmt.Sprintf("Origin repo on branch %s", fromRepo.CurrentBranch()))

	fromRepoCommitId, err := fromRepo.GetLatestCommit(fromRepo.CurrentBranch())
	if err != nil {
		return err
	}

	co := newCopier(fromRepo, toRepo, ptr.StringFromPtr(spec.FromRepo.Path), ptr.StringFromPtr(spec.ToRepo.Path))

	// If fromPath is not specified DON'T COPY!
	fromPath := ptr.StringFromPtr(spec.FromRepo.Path)
	if len(fromPath) > 0 {
		values, err := e.loadValuesFromConfigMap(ctx, spec.ConfigMapKeyRef)
		if err != nil {
			e.log.Debug("Unable to load configmap with template data", "msg", err.Error())
			e.rec.Eventf(cr, corev1.EventTypeWarning, "CannotLoadConfigMap",
				"Unable to load configmap with template data: %s", err.Error())
		}

		e.log.Debug("Loaded values from config map",
			"name", spec.ConfigMapKeyRef.Name,
			"key", spec.ConfigMapKeyRef.Key,
			"namespace", spec.ConfigMapKeyRef.Namespace,
			"values", values,
		)

		err = loadIgnoreTargetFiles(ptr.StringFromPtr(spec.ToRepo.Path), co)
		if err != nil {
			return fmt.Errorf("unable to load ignore target files: %w", err)
		}

		if err := loadIgnoreFileEventually(co); err != nil {
			e.log.Info("Unable to load '.krateoignore'", "msg", err.Error())
			e.rec.Eventf(cr, corev1.EventTypeWarning, "CannotLoadIgnoreFile",
				"Unable to load '.krateoignore' file: %s", err.Error())
		}

		createRenderFuncs(co, values)

		toPath := ptr.StringFromPtr(spec.ToRepo.Path)
		if len(toPath) == 0 {
			toPath = "/"
		}

		if err := co.copyDir(fromPath, toPath); err != nil {
			return fmt.Errorf("unable to copy files: %w", err)
		}
	}

	e.log.Debug("Origin and target repo synchronized",
		"fromUrl", spec.FromRepo.Url,
		"toUrl", spec.ToRepo.Url,
		"fromPath", ptr.StringFromPtr(spec.FromRepo.Path),
		"toPath", ptr.StringFromPtr(spec.ToRepo.Path))
	e.rec.Eventf(cr, corev1.EventTypeNormal, "RepoSyncSuccess",
		"Origin and target repo synchronized")

	toPath := ptr.StringFromPtr(spec.ToRepo.Path)
	toRepoCommitId, err := toRepo.Commit(".", commitMessage, &git.IndexOptions{
		OriginRepo: fromRepo,
		FromPath:   fromPath,
		ToPath:     toPath,
	})
	if err == git.NoErrAlreadyUpToDate {
		toRepoCommitId, err := toRepo.GetLatestCommit(toRepo.CurrentBranch())
		if err != nil {
			return err
		}
		e.log.Debug("Target repo not commited", "branch", toRepo.CurrentBranch(), "status", "repository already up-to-date")
		e.rec.Eventf(cr, corev1.EventTypeNormal, "RepoAlreadyUpToDate",
			fmt.Sprintf("Target repo already up-to-date on branch %s", toRepo.CurrentBranch()))

		meta.SetExternalName(cr, toRepoCommitId)
		cr.Status.OriginCommitId = ptr.PtrTo(fromRepoCommitId)
		cr.Status.TargetCommitId = ptr.PtrTo(toRepoCommitId)
		cr.Status.TargetBranch = ptr.PtrTo(toRepo.CurrentBranch())
		cr.Status.OriginBranch = ptr.PtrTo(fromRepo.CurrentBranch())

		err = e.kube.Status().Update(ctx, cr)
		if err != nil {
			return fmt.Errorf("unable to update status: %w", err)
		}
		return nil
	} else if err != nil {
		return err
	}
	e.log.Debug("Target repo committed", "branch", toRepo.CurrentBranch(), "commitId", toRepoCommitId)
	e.rec.Eventf(cr, corev1.EventTypeNormal, "RepoCommitSuccess",
		fmt.Sprintf("Target repo committed on branch %s", toRepo.CurrentBranch()))

	err = toRepo.Push("origin", toRepo.CurrentBranch(), e.cfg.Insecure)
	if err != nil {
		return fmt.Errorf("unable to push target repo: %w", err)
	}
	e.log.Debug("Target repo pushed", "branch", toRepo.CurrentBranch(), "commitId", toRepoCommitId)
	e.rec.Eventf(cr, corev1.EventTypeNormal, "RepoPushSuccess",
		fmt.Sprintf("Target repo pushed branch %s", toRepo.CurrentBranch()))

	meta.SetExternalName(cr, toRepoCommitId)
	cr.Status.OriginCommitId = ptr.PtrTo(fromRepoCommitId)
	cr.Status.TargetCommitId = ptr.PtrTo(toRepoCommitId)
	cr.Status.TargetBranch = ptr.PtrTo(toRepo.CurrentBranch())
	cr.Status.OriginBranch = ptr.PtrTo(fromRepo.CurrentBranch())
	err = e.kube.Status().Update(ctx, cr)
	if err != nil {
		return fmt.Errorf("unable to update status: %w", err)
	}
	return nil
<<<<<<< HEAD
=======
}

func createRenderFuncs(co *copier, values interface{}) {
	co.renderFunc = func(in io.Reader, out io.Writer) error {
		bin, err := io.ReadAll(in)
		if err != nil {
			return fmt.Errorf("failed to read file: %w", err)
		}
		tmpl, err := mustache.ParseString(string(bin))
		if err != nil {
			return fmt.Errorf("failed to parse template: %w", err)
		}

		return tmpl.FRender(out, values)
	}
	co.renderFileNames = func(src string) (string, error) {
		tmpl, err := mustache.ParseString(src)
		if err != nil {
			return "", fmt.Errorf("failed to parse file names: %w", err)
		}

		s, err := tmpl.Render(values)
		if err != nil {
			return "", fmt.Errorf("failed to render file names: %w", err)
		}
		return s, nil
	}

}

func loadIgnoreFileEventually(co *copier) error {
	fp, err := co.fromRepo.FS().Open(".krateoignore")
	if err != nil {
		return err
	}
	defer fp.Close()

	bs, err := io.ReadAll(fp)
	if err != nil {
		return err
	}

	lines := strings.Split(string(bs), "\n")

	co.krateoIgnore = gi.CompileIgnoreLines(lines...)

	return nil
}

func loadFilesIntoArray(fs billy.Filesystem, dir string, flist *[]string) error {
	files, err := fs.ReadDir(dir)
	if err != nil {
		return err
	}

	for _, file := range files {
		if file.IsDir() {
			err := loadFilesIntoArray(fs, filepath.Join(dir, file.Name()), flist)
			if err != nil {
				return err
			}
		} else {
			absPath := filepath.Join(dir, file.Name())
			*flist = append(*flist, absPath)
		}
	}

	return nil
}

func loadIgnoreTargetFiles(srcPath string, co *copier) error {
	fs := co.toRepo.FS()
	var flist []string
	err := loadFilesIntoArray(fs, srcPath, &flist)
	if err != nil {
		return err
	}
	co.targetIgnore = gi.CompileIgnoreLines(flist...)
	return nil
>>>>>>> 02f6ff03
}<|MERGE_RESOLUTION|>--- conflicted
+++ resolved
@@ -351,86 +351,4 @@
 		return fmt.Errorf("unable to update status: %w", err)
 	}
 	return nil
-<<<<<<< HEAD
-=======
-}
-
-func createRenderFuncs(co *copier, values interface{}) {
-	co.renderFunc = func(in io.Reader, out io.Writer) error {
-		bin, err := io.ReadAll(in)
-		if err != nil {
-			return fmt.Errorf("failed to read file: %w", err)
-		}
-		tmpl, err := mustache.ParseString(string(bin))
-		if err != nil {
-			return fmt.Errorf("failed to parse template: %w", err)
-		}
-
-		return tmpl.FRender(out, values)
-	}
-	co.renderFileNames = func(src string) (string, error) {
-		tmpl, err := mustache.ParseString(src)
-		if err != nil {
-			return "", fmt.Errorf("failed to parse file names: %w", err)
-		}
-
-		s, err := tmpl.Render(values)
-		if err != nil {
-			return "", fmt.Errorf("failed to render file names: %w", err)
-		}
-		return s, nil
-	}
-
-}
-
-func loadIgnoreFileEventually(co *copier) error {
-	fp, err := co.fromRepo.FS().Open(".krateoignore")
-	if err != nil {
-		return err
-	}
-	defer fp.Close()
-
-	bs, err := io.ReadAll(fp)
-	if err != nil {
-		return err
-	}
-
-	lines := strings.Split(string(bs), "\n")
-
-	co.krateoIgnore = gi.CompileIgnoreLines(lines...)
-
-	return nil
-}
-
-func loadFilesIntoArray(fs billy.Filesystem, dir string, flist *[]string) error {
-	files, err := fs.ReadDir(dir)
-	if err != nil {
-		return err
-	}
-
-	for _, file := range files {
-		if file.IsDir() {
-			err := loadFilesIntoArray(fs, filepath.Join(dir, file.Name()), flist)
-			if err != nil {
-				return err
-			}
-		} else {
-			absPath := filepath.Join(dir, file.Name())
-			*flist = append(*flist, absPath)
-		}
-	}
-
-	return nil
-}
-
-func loadIgnoreTargetFiles(srcPath string, co *copier) error {
-	fs := co.toRepo.FS()
-	var flist []string
-	err := loadFilesIntoArray(fs, srcPath, &flist)
-	if err != nil {
-		return err
-	}
-	co.targetIgnore = gi.CompileIgnoreLines(flist...)
-	return nil
->>>>>>> 02f6ff03
 }